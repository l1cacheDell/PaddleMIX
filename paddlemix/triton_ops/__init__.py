# Copyright (c) 2021 PaddlePaddle Authors. All Rights Reserved
#
# Licensed under the Apache License, Version 2.0 (the "License");
# you may not use this file except in compliance with the License.
# You may obtain a copy of the License at
#
#     http://www.apache.org/licenses/LICENSE-2.0
#
# Unless required by applicable law or agreed to in writing, software
# distributed under the License is distributed on an "AS IS" BASIS,
# WITHOUT WARRANTIES OR CONDITIONS OF ANY KIND, either express or implied.
# See the License for the specific language governing permissions and
# limitations under the License.

__all__ = []

try:
    from .rms_norm import rms_norm
    from .triton_ops import (
        adaptive_layer_norm,
        fused_adaLN_scale_residual,
        fused_rotary_emb,
        paddle_use_triton,
        split_concat,
        triton_split,
<<<<<<< HEAD
        weight_only_int8,
        sageattn_quant_per_block_int8,
        sageattn_forward_casual_false,
        sageattn_qk_int8_pv_fp16_triton
=======
>>>>>>> ededaf3d
    )
    from .triton_utils import (
        get_dtype_str,
        paddle_custom_op_head_part,
        tune_and_invoke_part,
    )
    from .wint8 import weight_only_int8

    __all__ += [
        "paddle_custom_op_head_part",
        "tune_and_invoke_part",
        "paddle_use_triton",
        "weight_only_int8",
        "adaptive_layer_norm",
        "fused_adaLN_scale_residual",
        "rms_norm",
        "get_dtype_str",
        "fused_rotary_emb",
        "split_concat",
        "triton_split",
        "sageattn_quant_per_block_int8",
        "sageattn_forward_casual_false",
        "sageattn_qk_int8_pv_fp16_triton"
    ]
except:
    pass<|MERGE_RESOLUTION|>--- conflicted
+++ resolved
@@ -23,13 +23,9 @@
         paddle_use_triton,
         split_concat,
         triton_split,
-<<<<<<< HEAD
-        weight_only_int8,
         sageattn_quant_per_block_int8,
         sageattn_forward_casual_false,
         sageattn_qk_int8_pv_fp16_triton
-=======
->>>>>>> ededaf3d
     )
     from .triton_utils import (
         get_dtype_str,
