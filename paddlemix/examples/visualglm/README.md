# VisualGLM

## 1. 模型简介

VisualGLM-6B 是一个开源的，支持图像、中文和英文的多模态对话语言模型，语言模型基于 ChatGLM-6B，具有 62 亿参数；图像部分通过训练 BLIP2-Qformer 构建起视觉模型与语言模型的桥梁，整体模型共78亿参数。

VisualGLM-6B 依靠来自于 CogView 数据集的30M高质量中文图文对，与300M经过筛选的英文图文对进行预训练，中英文权重相同。该训练方式较好地将视觉信息对齐到ChatGLM的语义空间；之后的微调阶段，模型在长视觉问答数据上训练，以生成符合人类偏好的答案。 关于VisualGLM的更多信息请参考[VisualGLM](https://github.com/THUDM/VisualGLM-6B/tree/main)。


## 2. 快速使用
`run_predict.py`脚本展示了使用VisualGLM的方法，可以执行以下命令进行启动。其中参数 `pretrained_name_or_path` 用于指定 MiniGPT4 的保存目录或模型名称。

```
python run_predict.py \
    --pretrained_name_or_path "THUDM/visualglm-6b" \
    --image_path "https://paddlenlp.bj.bcebos.com/data/images/mugs.png"
<<<<<<< HEAD
=======
>>>>>>> e5a8ffa... faster inference and fused linear
>>>>>>> 5b5558ea

```

下图这个示例展示了在使用visualglm-6b时的效果：

输入图片：<center><img src="https://github.com/PaddlePaddle/PaddleNLP/assets/35913314/b609132e-1c06-4e4c-b5b3-7d945cfe8839" /></center>

输入文本：“写诗描述一下这个场景”

输出:
```
泰坦尼克号，浪漫而美丽。
男女主角手牵手，共舞于船头。
夕阳余晖洒落，风景如画。
他们的身影如此优美，令人陶醉。 海水翻涌，波涛汹涌。
船上的人们，沉浸在这美妙的时刻中。
爱情的力量，让他们更加坚定。
他们在大海上翱翔，享受着彼此的温暖。 电影的结束，意味着爱情的开始。
他们将永远铭记这段美好的日子。
在回忆里，他们会珍惜这份爱。
```

输入文本：“这部电影的导演是谁？”

输出:
```
这部电影的导演是詹姆斯·卡梅隆(James Cameron)。
```

## 3. License 说明
VisualGLM-6B模型权重使用需要遵循清华大学发布的[Model License](https://github.com/THUDM/VisualGLM-6B/blob/main/MODEL_LICENSE.txt)。


## Reference
- [VisualGLM-6B Repo](https://github.com/THUDM/VisualGLM-6B/tree/main)<|MERGE_RESOLUTION|>--- conflicted
+++ resolved
@@ -13,11 +13,7 @@
 ```
 python run_predict.py \
     --pretrained_name_or_path "THUDM/visualglm-6b" \
-    --image_path "https://paddlenlp.bj.bcebos.com/data/images/mugs.png"
-<<<<<<< HEAD
-=======
->>>>>>> e5a8ffa... faster inference and fused linear
->>>>>>> 5b5558ea
+    --image_path "https://paddlenlp.bj.bcebos.com/data/images/mugs.png
 
 ```
 
