# Copyright (c) 2023 PaddlePaddle Authors. All Rights Reserved.
#
# Licensed under the Apache License, Version 2.0 (the "License");
# you may not use this file except in compliance with the License.
# You may obtain a copy of the License at
#
#     http://www.apache.org/licenses/LICENSE-2.0
#
# Unless required by applicable law or agreed to in writing, software
# distributed under the License is distributed on an "AS IS" BASIS,
# WITHOUT WARRANTIES OR CONDITIONS OF ANY KIND, either express or implied.
# See the License for the specific language governing permissions and
# limitations under the License.
import sys
import os
import paddle.distributed as dist
from paddle.distributed import fleet
from dataclasses import dataclass, field
import numpy as np
import random
import paddle
from paddle.distributed.fleet.meta_parallel import get_rng_state_tracker
<<<<<<< HEAD

sys.path.insert(0, os.path.join(os.path.dirname(os.path.abspath(__file__)), "../../.."))

=======
sys.path.insert(
    0, os.path.join(os.path.dirname(os.path.abspath(__file__)), '../../..'))
from dataclasses import dataclass, field
import paddle
>>>>>>> 36317b20
import requests
from paddlenlp.trainer import PdArgumentParser
from PIL import Image

from paddlemix.models.blip2.modeling import Blip2ForConditionalGeneration
<<<<<<< HEAD
from paddlemix.processors.blip_processing import (
    Blip2Processor,
    BlipImageProcessor,
    BlipTextProcessor,
)
=======
from paddlemix.processors.blip_processing import Blip2Processor
>>>>>>> 36317b20
from paddlemix.utils.log import logger
from paddlenlp.transformers import AutoTokenizer
from paddlemix.processors.blip_processing import BlipImageProcessor, BlipTextProcessor
from paddlemix.examples.blip2.utils import load_model, LLM_LIST
from paddlenlp.trainer import (PdArgumentParser, TrainingArguments)


@dataclass
class DataArguments:
    """
    Arguments pertaining to what data we are going to input our model for training and eval.
    Using `PdArgumentParser` we can turn this class
    into argparse arguments to be able to specify them on
    the command line.
    """

    input_image: str = field(
        default="http://images.cocodataset.org/val2017/000000039769.jpg",
        metadata={"help": "The name of input image."
                  })  # "http://images.cocodataset.org/val2017/000000039769.jpg"
    prompt: str = field(
        default="describe the image",
        metadata={"help": "The prompt of the image to be generated."
                  })  # "Question: how many cats are there? Answer:"


@dataclass
class ModelArguments:
    """
    Arguments pertaining to which model/config/tokenizer we are going to fine-tune from.
    """

    model_name_or_path: str = field(
        default="paddlemix/blip2-caption-opt2.7b",
        metadata={"help": "Path to pretrained model or model identifier"},
    )

    text_model_name_or_path: str = field(
        default="facebook/opt-2.7b",
        metadata={"help": "The type of text model to use (OPT, T5)."},
    )
    image_size: int = field(default=224, metadata={"help": " Image size for training. (default:224)"})


@dataclass
class PreTrainingArguments(TrainingArguments):
    """
    Arguments pertaining to what training options we are going to use during pretraining.
    """
<<<<<<< HEAD

    weight_decay: float = field(default=0.05, metadata={"help": "Weight decay if we apply some."})
    learning_rate: float = field(default=0.0001, metadata={"help": "The initial learning rate."})
    num_train_epochs: float = field(default=10.0, metadata={"help": "Total number of training epochs to perform."})
    warmup_start_lr: float = field(default=1e-6, metadata={"help": "Initial learning rate of warm up."})
    eta_min: float = field(default=1e-5, metadata={"help": "The minimum value of learning rate."})
    warmup_steps: int = field(default=2000, metadata={"help": "Number of warmup steps."})
    lr_scheduler_name: str = field(default="CosineDecayWithWarmup", metadata={"help": "The scheduler name to use."})
    per_device_train_batch_size: int = field(
        default=128,
        metadata={"help": "Batch size per GPU core/CPU for training. (default: 8)"},
    )
    per_device_eval_batch_size: int = field(
        default=128,
        metadata={"help": " Batch size per GPU core/CPU for evaluation. (default:8)"},
    )
    warmup_start_lr: float = field(default=1e-6, metadata={"help": " The initial learning rate of blip2."})
=======
    weight_decay: float = field(
        default=0.05, metadata={"help": "Weight decay if we apply some."})
    learning_rate: float = field(
        default=0.0001, metadata={"help": "The initial learning rate."})
    num_train_epochs: float = field(
        default=10.0,
        metadata={"help": "Total number of training epochs to perform."})
    warmup_start_lr: float = field(
        default=1e-6, metadata={"help": "Initial learning rate of warm up."})
    eta_min: float = field(
        default=1e-5, metadata={"help": "The minimum value of learning rate."})
    warmup_steps: int = field(
        default=2000, metadata={"help": "Number of warmup steps."})
    lr_scheduler_name: str = field(
        default="CosineDecayWithWarmup",
        metadata={"help": "The scheduler name to use."})
    per_device_train_batch_size: int = field(
        default=128,
        metadata={
            "help": "Batch size per GPU core/CPU for training. (default: 8)"
        })
    per_device_eval_batch_size: int = field(
        default=128,
        metadata={
            "help": " Batch size per GPU core/CPU for evaluation. (default:8)"
        })
    warmup_start_lr: float = field(
        default=1e-6,
        metadata={"help": " The initial learning rate of blip2."})
>>>>>>> 36317b20
    output_dir: str = field(default=".", metadata={"help": "The output path"})
    do_eval: bool = field(default=False, metadata={"help": "Whether to evaluation."})
    do_train: bool = field(default=True, metadata={"help": "Whether to train."})

    logging_steps: int = field(default=50, metadata={"help": "Logging interval"})
    evaluation_strategy: str = field(default="no", metadata={"help": "Evaluation strategy (epoch/steps/no)"})

    fp16_opt_level: str = field(default="O1", metadata={"help": "Mixed Precision Type"})
    fp16: bool = field(default=True, metadata={"help": "Whether to use mixed Precision"})
    gradient_checkpointing: bool = field(
        default=False, metadata={"help": "Forward recompute for saving graphics memory"}
    )
    tensor_parallel_degree: int = field(default=1, metadata={"help": "Set the number of tensor model parallel"})
    sharding_parallel_degree: int = field(
        default=1,
<<<<<<< HEAD
        metadata={"help": "Set the number of sharding, enable sharding parallel"},
    )
    pipeline_parallel_degree: int = field(default=1, metadata={"help": "Enable pipeline parallel"})
=======
        metadata={
            "help": "Set the number of sharding, enable sharding parallel"
        })
    pipeline_parallel_degree: int = field(
        default=1, metadata={"help": "Enable pipeline parallel"})
>>>>>>> 36317b20
    model_path: str = field(
        default=None,
        metadata={"help": "The path to model if you want to load weights from the specified path"},
    )


def create_model(config):
    model = Blip2ForConditionalGeneration.from_pretrained(pretrained_model_name_or_path=config.model_name_or_path)
    paddle.device.cuda.empty_cache()
    return model


def main():
    parser = PdArgumentParser((ModelArguments, DataArguments, PreTrainingArguments))
    model_args, data_args, training_args = parser.parse_args_into_dataclasses()
    url = data_args.input_image  # "http://images.cocodataset.org/val2017/000000039769.jpg"
    image = Image.open(requests.get(url, stream=True).raw)
    training_args.print_config(model_args, "Model")
    training_args.print_config(data_args, "Data")
    training_args.prompt = data_args.prompt
    setdistenv(training_args)

    model_args.data_world_rank = training_args.data_world_rank
    model_args.data_world_size = training_args.data_world_size
    paddle.set_device(training_args.device)
    prompt = data_args.prompt
    tokenizer_class = AutoTokenizer.from_pretrained(model_args.text_model_name_or_path, use_fast=False)
    image_processor = BlipImageProcessor.from_pretrained(
        os.path.join(model_args.model_name_or_path, "processor", "eval")
    )
    text_processor_class = BlipTextProcessor.from_pretrained(
        os.path.join(model_args.model_name_or_path, "processor", "eval")
    )
    processor = Blip2Processor(image_processor, text_processor_class, tokenizer_class)
    inputs = processor(
        images=image,
        text=prompt,
        return_tensors="pd",
        return_attention_mask=True,
        mode="test",
    )
    model = create_model(model_args)
    model.eval()
    if training_args.model_path is not None:
        checkpoint = training_args.model_path
        load_model(training_args, model, ckpt_dir=checkpoint, load_language_model=False)
        load_model(
            training_args,
            model.language_model,
<<<<<<< HEAD
            ckpt_dir=LLM_LIST[model_args.text_model_name_or_path],
        )
=======
            ckpt_dir=LLM_LIST[model_args.text_model_name_or_path])
>>>>>>> 36317b20
    generated_ids, scores = model.generate(**inputs)
    generated_text = processor.batch_decode(generated_ids, skip_special_tokens=True)[0].strip()
    logger.info("Generate text: {}".format(generated_text))
    return model


def setdistenv(args):
    if args.tensor_parallel_degree * args.sharding_parallel_degree * args.pipeline_parallel_degree != 1:
        args.use_hybrid_parallel = True
<<<<<<< HEAD
    args.dp_degree = dist.get_world_size() // (
        args.tensor_parallel_degree * args.sharding_parallel_degree * args.pipeline_parallel_degree
    )
=======
    args.dp_degree = dist.get_world_size() \
                   // (args.tensor_parallel_degree \
                    * args.sharding_parallel_degree * \
                     args.pipeline_parallel_degree)
>>>>>>> 36317b20
    strategy = fleet.DistributedStrategy()
    if args.tensor_parallel_degree > 1:
        strategy.tensor_parallel = True
    args.data_parallel_degree = args.dp_degree
    logger.info("args.dp_degree:{}".format(args.dp_degree))
    logger.info("args.sharding_parallel_degree):{}".format(args.sharding_parallel_degree))
    if args.sharding_parallel_degree > 1:
        args.sharding = "stage1"
    strategy.hybrid_configs = {
        "dp_degree": args.dp_degree,
        "mp_degree": args.tensor_parallel_degree,
        "sharding_degree": args.sharding_parallel_degree,
        "pp_degree": args.pipeline_parallel_degree,
    }
    BATCH_SIZE = 128
    MICRO_BATCH_SIZE = 32
    strategy.pipeline_configs = {
        "accumulate_steps": BATCH_SIZE // MICRO_BATCH_SIZE,
        "micro_batch_size": MICRO_BATCH_SIZE
    }
    strategy.find_unused_parameters = True

    # set control in tensor parallel
    strategy.tensor_parallel_configs = {"tensor_init_seed": args.seed}

    fleet.init(is_collective=True, strategy=strategy)

    args.rank = dist.get_rank()
    # obtain rank message of hybrid parallel
    hcg = fleet.get_hybrid_communicate_group()
    args.mp_rank = hcg.get_model_parallel_rank()
    args.dp_rank = hcg.get_data_parallel_rank()
    args.sharding_rank = hcg.get_sharding_parallel_rank()

    args.data_world_rank = args.dp_rank * args.sharding_parallel_degree + args.sharding_rank
<<<<<<< HEAD
    args.data_world_size = dist.get_world_size() // abs(args.tensor_parallel_degree * args.pipeline_parallel_degree)
=======
    args.data_world_size = dist.get_world_size() // abs(
        args.tensor_parallel_degree * args.pipeline_parallel_degree)
>>>>>>> 36317b20

    # seed control in hybrid parallel
    set_hyrbid_parallel_seed(args.seed, args.data_world_rank, args.mp_rank)


def set_hyrbid_parallel_seed(basic_seed, data_world_rank, mp_rank, pp_rank=0):
    device_id = paddle.device.get_device()
    assert 'gpu' in device_id

    random.seed(basic_seed + data_world_rank)
    np.random.seed(basic_seed + data_world_rank)
    paddle.seed(basic_seed + data_world_rank)
    #TODO add manual_seed
    # local_seed/ global_seed is used to control dropout in ModelParallel
    local_seed = 1024 + basic_seed + mp_rank * 100 + data_world_rank
    global_seed = 2048 + basic_seed + data_world_rank
    tracker = get_rng_state_tracker()
    tracker.add("global_seed", global_seed)
    tracker.add("local_seed", local_seed)


if __name__ == "__main__":
    main()<|MERGE_RESOLUTION|>--- conflicted
+++ resolved
@@ -11,44 +11,32 @@
 # WITHOUT WARRANTIES OR CONDITIONS OF ANY KIND, either express or implied.
 # See the License for the specific language governing permissions and
 # limitations under the License.
+import os
+import random
 import sys
-import os
+from dataclasses import dataclass, field
+
+import numpy as np
+import paddle
 import paddle.distributed as dist
 from paddle.distributed import fleet
-from dataclasses import dataclass, field
-import numpy as np
-import random
-import paddle
 from paddle.distributed.fleet.meta_parallel import get_rng_state_tracker
-<<<<<<< HEAD
 
 sys.path.insert(0, os.path.join(os.path.dirname(os.path.abspath(__file__)), "../../.."))
 
-=======
-sys.path.insert(
-    0, os.path.join(os.path.dirname(os.path.abspath(__file__)), '../../..'))
-from dataclasses import dataclass, field
-import paddle
->>>>>>> 36317b20
 import requests
-from paddlenlp.trainer import PdArgumentParser
+from paddlenlp.trainer import PdArgumentParser, TrainingArguments
+from paddlenlp.transformers import AutoTokenizer
 from PIL import Image
 
+from paddlemix.examples.blip2.utils import LLM_LIST, load_model
 from paddlemix.models.blip2.modeling import Blip2ForConditionalGeneration
-<<<<<<< HEAD
 from paddlemix.processors.blip_processing import (
     Blip2Processor,
     BlipImageProcessor,
     BlipTextProcessor,
 )
-=======
-from paddlemix.processors.blip_processing import Blip2Processor
->>>>>>> 36317b20
 from paddlemix.utils.log import logger
-from paddlenlp.transformers import AutoTokenizer
-from paddlemix.processors.blip_processing import BlipImageProcessor, BlipTextProcessor
-from paddlemix.examples.blip2.utils import load_model, LLM_LIST
-from paddlenlp.trainer import (PdArgumentParser, TrainingArguments)
 
 
 @dataclass
@@ -61,13 +49,11 @@
     """
 
     input_image: str = field(
-        default="http://images.cocodataset.org/val2017/000000039769.jpg",
-        metadata={"help": "The name of input image."
-                  })  # "http://images.cocodataset.org/val2017/000000039769.jpg"
+        default="http://images.cocodataset.org/val2017/000000039769.jpg", metadata={"help": "The name of input image."}
+    )  # "http://images.cocodataset.org/val2017/000000039769.jpg"
     prompt: str = field(
-        default="describe the image",
-        metadata={"help": "The prompt of the image to be generated."
-                  })  # "Question: how many cats are there? Answer:"
+        default="describe the image", metadata={"help": "The prompt of the image to be generated."}
+    )  # "Question: how many cats are there? Answer:"
 
 
 @dataclass
@@ -93,7 +79,6 @@
     """
     Arguments pertaining to what training options we are going to use during pretraining.
     """
-<<<<<<< HEAD
 
     weight_decay: float = field(default=0.05, metadata={"help": "Weight decay if we apply some."})
     learning_rate: float = field(default=0.0001, metadata={"help": "The initial learning rate."})
@@ -103,45 +88,12 @@
     warmup_steps: int = field(default=2000, metadata={"help": "Number of warmup steps."})
     lr_scheduler_name: str = field(default="CosineDecayWithWarmup", metadata={"help": "The scheduler name to use."})
     per_device_train_batch_size: int = field(
-        default=128,
-        metadata={"help": "Batch size per GPU core/CPU for training. (default: 8)"},
+        default=128, metadata={"help": "Batch size per GPU core/CPU for training. (default: 8)"}
     )
     per_device_eval_batch_size: int = field(
-        default=128,
-        metadata={"help": " Batch size per GPU core/CPU for evaluation. (default:8)"},
+        default=128, metadata={"help": " Batch size per GPU core/CPU for evaluation. (default:8)"}
     )
     warmup_start_lr: float = field(default=1e-6, metadata={"help": " The initial learning rate of blip2."})
-=======
-    weight_decay: float = field(
-        default=0.05, metadata={"help": "Weight decay if we apply some."})
-    learning_rate: float = field(
-        default=0.0001, metadata={"help": "The initial learning rate."})
-    num_train_epochs: float = field(
-        default=10.0,
-        metadata={"help": "Total number of training epochs to perform."})
-    warmup_start_lr: float = field(
-        default=1e-6, metadata={"help": "Initial learning rate of warm up."})
-    eta_min: float = field(
-        default=1e-5, metadata={"help": "The minimum value of learning rate."})
-    warmup_steps: int = field(
-        default=2000, metadata={"help": "Number of warmup steps."})
-    lr_scheduler_name: str = field(
-        default="CosineDecayWithWarmup",
-        metadata={"help": "The scheduler name to use."})
-    per_device_train_batch_size: int = field(
-        default=128,
-        metadata={
-            "help": "Batch size per GPU core/CPU for training. (default: 8)"
-        })
-    per_device_eval_batch_size: int = field(
-        default=128,
-        metadata={
-            "help": " Batch size per GPU core/CPU for evaluation. (default:8)"
-        })
-    warmup_start_lr: float = field(
-        default=1e-6,
-        metadata={"help": " The initial learning rate of blip2."})
->>>>>>> 36317b20
     output_dir: str = field(default=".", metadata={"help": "The output path"})
     do_eval: bool = field(default=False, metadata={"help": "Whether to evaluation."})
     do_train: bool = field(default=True, metadata={"help": "Whether to train."})
@@ -156,18 +108,9 @@
     )
     tensor_parallel_degree: int = field(default=1, metadata={"help": "Set the number of tensor model parallel"})
     sharding_parallel_degree: int = field(
-        default=1,
-<<<<<<< HEAD
-        metadata={"help": "Set the number of sharding, enable sharding parallel"},
+        default=1, metadata={"help": "Set the number of sharding, enable sharding parallel"}
     )
     pipeline_parallel_degree: int = field(default=1, metadata={"help": "Enable pipeline parallel"})
-=======
-        metadata={
-            "help": "Set the number of sharding, enable sharding parallel"
-        })
-    pipeline_parallel_degree: int = field(
-        default=1, metadata={"help": "Enable pipeline parallel"})
->>>>>>> 36317b20
     model_path: str = field(
         default=None,
         metadata={"help": "The path to model if you want to load weights from the specified path"},
@@ -214,15 +157,7 @@
     if training_args.model_path is not None:
         checkpoint = training_args.model_path
         load_model(training_args, model, ckpt_dir=checkpoint, load_language_model=False)
-        load_model(
-            training_args,
-            model.language_model,
-<<<<<<< HEAD
-            ckpt_dir=LLM_LIST[model_args.text_model_name_or_path],
-        )
-=======
-            ckpt_dir=LLM_LIST[model_args.text_model_name_or_path])
->>>>>>> 36317b20
+        load_model(training_args, model.language_model, ckpt_dir=LLM_LIST[model_args.text_model_name_or_path])
     generated_ids, scores = model.generate(**inputs)
     generated_text = processor.batch_decode(generated_ids, skip_special_tokens=True)[0].strip()
     logger.info("Generate text: {}".format(generated_text))
@@ -232,16 +167,9 @@
 def setdistenv(args):
     if args.tensor_parallel_degree * args.sharding_parallel_degree * args.pipeline_parallel_degree != 1:
         args.use_hybrid_parallel = True
-<<<<<<< HEAD
     args.dp_degree = dist.get_world_size() // (
         args.tensor_parallel_degree * args.sharding_parallel_degree * args.pipeline_parallel_degree
     )
-=======
-    args.dp_degree = dist.get_world_size() \
-                   // (args.tensor_parallel_degree \
-                    * args.sharding_parallel_degree * \
-                     args.pipeline_parallel_degree)
->>>>>>> 36317b20
     strategy = fleet.DistributedStrategy()
     if args.tensor_parallel_degree > 1:
         strategy.tensor_parallel = True
@@ -260,7 +188,7 @@
     MICRO_BATCH_SIZE = 32
     strategy.pipeline_configs = {
         "accumulate_steps": BATCH_SIZE // MICRO_BATCH_SIZE,
-        "micro_batch_size": MICRO_BATCH_SIZE
+        "micro_batch_size": MICRO_BATCH_SIZE,
     }
     strategy.find_unused_parameters = True
 
@@ -277,12 +205,7 @@
     args.sharding_rank = hcg.get_sharding_parallel_rank()
 
     args.data_world_rank = args.dp_rank * args.sharding_parallel_degree + args.sharding_rank
-<<<<<<< HEAD
     args.data_world_size = dist.get_world_size() // abs(args.tensor_parallel_degree * args.pipeline_parallel_degree)
-=======
-    args.data_world_size = dist.get_world_size() // abs(
-        args.tensor_parallel_degree * args.pipeline_parallel_degree)
->>>>>>> 36317b20
 
     # seed control in hybrid parallel
     set_hyrbid_parallel_seed(args.seed, args.data_world_rank, args.mp_rank)
@@ -290,12 +213,12 @@
 
 def set_hyrbid_parallel_seed(basic_seed, data_world_rank, mp_rank, pp_rank=0):
     device_id = paddle.device.get_device()
-    assert 'gpu' in device_id
+    assert "gpu" in device_id
 
     random.seed(basic_seed + data_world_rank)
     np.random.seed(basic_seed + data_world_rank)
     paddle.seed(basic_seed + data_world_rank)
-    #TODO add manual_seed
+    # TODO add manual_seed
     # local_seed/ global_seed is used to control dropout in ModelParallel
     local_seed = 1024 + basic_seed + mp_rank * 100 + data_world_rank
     global_seed = 2048 + basic_seed + data_world_rank
